--- conflicted
+++ resolved
@@ -628,7 +628,25 @@
         ConfigurationExporter(config, np.array([0, 2, 1]))
 
 
-<<<<<<< HEAD
+def test_export_constant(tmp_path):
+    """Check if constant waveforms are exported correctly"""
+
+    yaml_str = """
+    ec_launchers:
+      ec_launchers/beam(1)/phase/angle: 1
+      ec_launchers/beam(2)/phase/angle: 2.2
+      ec_launchers/beam(3)/phase/angle: 3.3e3
+    """
+    file_path = f"{tmp_path}/test.nc"
+    times = np.array([0, 1, 2])
+    _export_ids(file_path, yaml_str, times)
+    with imas.DBEntry(file_path, "r", dd_version="4.0.0") as dbentry:
+        ids = dbentry.get("ec_launchers", autoconvert=False)
+        assert np.array_equal(ids.beam[0].phase.angle, [1] * 3)
+        assert np.array_equal(ids.beam[1].phase.angle, [2.2] * 3)
+        assert np.array_equal(ids.beam[2].phase.angle, [3.3e3] * 3)
+
+
 def test_example_yaml(tmp_path):
     """Test for an example YAML file if all IDSs are correctly filled."""
 
@@ -686,23 +704,4 @@
     assert np.all(interferometer.channel[0].n_e_line.data == values)
 
     assert np.all(nbi.unit[0].power_launched.data == values**2.5)
-    assert np.all(nbi.unit[0].energy.data == values)
-=======
-def test_export_constant(tmp_path):
-    """Check if constant waveforms are exported correctly"""
-
-    yaml_str = """
-    ec_launchers:
-      ec_launchers/beam(1)/phase/angle: 1
-      ec_launchers/beam(2)/phase/angle: 2.2
-      ec_launchers/beam(3)/phase/angle: 3.3e3
-    """
-    file_path = f"{tmp_path}/test.nc"
-    times = np.array([0, 1, 2])
-    _export_ids(file_path, yaml_str, times)
-    with imas.DBEntry(file_path, "r", dd_version="4.0.0") as dbentry:
-        ids = dbentry.get("ec_launchers", autoconvert=False)
-        assert np.array_equal(ids.beam[0].phase.angle, [1] * 3)
-        assert np.array_equal(ids.beam[1].phase.angle, [2.2] * 3)
-        assert np.array_equal(ids.beam[2].phase.angle, [3.3e3] * 3)
->>>>>>> 8b2ebf61
+    assert np.all(nbi.unit[0].energy.data == values)