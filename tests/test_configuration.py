--- conflicted
+++ resolved
@@ -92,17 +92,10 @@
     path = ["ec_launchers", "beams", "steering_angles"]
     waveform1 = Waveform(name="waveform/1")
     waveform2 = Waveform(name="waveform/1")
-<<<<<<< HEAD
-    config.add_waveform(waveform1, path)
-    assert config["ec_launchers"]["beams"]["steering_angles"]["waveform/1"] == waveform1
-    config.replace_waveform(waveform2)
-    assert config["ec_launchers"]["beams"]["steering_angles"]["waveform/1"] == waveform2
-=======
     waveform3 = Waveform(name="waveform/3")
     config.add_waveform(waveform1, path)
     assert config["ec_launchers"]["beams"]["steering_angles"]["waveform/1"] == waveform1
     config.replace_waveform(waveform2)
     assert config["ec_launchers"]["beams"]["steering_angles"]["waveform/1"] == waveform2
     with pytest.raises(ValueError):
-        config.replace_waveform(waveform3)
->>>>>>> 5c9599d7
+        config.replace_waveform(waveform3)