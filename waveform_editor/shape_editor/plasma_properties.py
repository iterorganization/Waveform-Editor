import imas
import numpy as np
import panel as pn
import param
import scipy
from panel.viewable import Viewer

<<<<<<< HEAD
from waveform_editor.gui.util import EquilibriumInput, FormattedEditableFloatSlider
=======
from waveform_editor.gui.util import EquilibriumInput, WarningIndicator
>>>>>>> 8b5e4fa6


class PlasmaPropertiesParams(param.Parameterized):
    """Helper class containing parameters defining the plasma properties."""

    ip = param.Number(
        default=-1.5e7, softbounds=[-1.7e7, 0], label="Plasma current [A]"
    )
    r0 = param.Number(
        default=6.2, softbounds=[5, 7], label="Reference major radius [m]"
    )
    b0 = param.Number(
        default=-5.3, softbounds=[-10, 10], label="Toroidal field at R0 [T]"
    )
    alpha = param.Number(default=2, softbounds=[0, 10], label="Alpha")
    beta = param.Number(default=0.6, step=0.01, softbounds=[-10, 10], label="Beta")
    gamma = param.Number(default=1.4, softbounds=[0, 10], label="Gamma")


class PlasmaProperties(Viewer):
    MANUAL_INPUT = "Manual"
    EQUILIBRIUM_INPUT = "Equilibrium IDS"
    input_mode = param.ObjectSelector(
        default=EQUILIBRIUM_INPUT,
        objects=[EQUILIBRIUM_INPUT, MANUAL_INPUT],
        label="Plasma properties input mode",
    )

    input = param.ClassSelector(class_=EquilibriumInput, default=EquilibriumInput())
    properties_params = param.ClassSelector(
        class_=PlasmaPropertiesParams, default=PlasmaPropertiesParams()
    )

    profile_updated = param.Event(
        doc="Triggered whenever the dpressure_dpsi and f_df_dpsi are updated."
    )
    has_properties = param.Boolean(doc="Whether the plasma properties are loaded.")

    def __init__(self):
        super().__init__()
        self.indicator = WarningIndicator(visible=self.param.has_properties.rx.not_())
        self.radio_box = pn.widgets.RadioBoxGroup.from_param(
            self.param.input_mode, inline=True, margin=(15, 20, 0, 20)
        )
        self.panel = pn.Column(self.radio_box, self._panel_property_options)
        self.param_equation = pn.Column(
            pn.pane.Markdown("### p' and ff' parameterizations:"),
            pn.pane.LaTeX(
                r"""
            $\begin{aligned}
                p'(\psi_N) =& \frac{\beta}{r_0} \big(1 - \psi_N^\alpha\big)^\gamma \\
                ff'(\psi_N) =& (1 - \beta) \, \mu_0 \, r_0 \big(1 - \psi_N^\alpha\big)^\gamma
            \end{aligned}$
            """
            ),
        )
        self.dpressure_dpsi = None
        self.f_df_dpsi = None
        self.psi_norm = None
        self.ip = None
        self.r0 = None
        self.b0 = None

    @param.depends(
        "properties_params.param", "input.param", "input_mode", watch=True, on_init=True
    )
    def _load_plasma_properties(self):
        """Update plasma properties based on input mode."""

        if self.input_mode == self.EQUILIBRIUM_INPUT:
            self._load_properties_from_ids()
        elif self.input_mode == self.MANUAL_INPUT:
            self._load_properties_from_params()

        self.param.trigger("profile_updated")

    def _load_properties_from_params(self):
        """Load the plasma properties from the properties parameters. Calculate
        dpressure_dpsi and f_df_dpsi from the parameteric alpha, beta, and gamma
        parameters."""
        self.ip = self.properties_params.ip
        self.r0 = self.properties_params.r0
        self.b0 = self.properties_params.b0
        alpha = self.properties_params.alpha
        beta = self.properties_params.beta
        gamma = self.properties_params.gamma

        self.psi_norm = np.linspace(0, 1, 200)
        self.dpressure_dpsi = beta / self.r0 * (1 - self.psi_norm**alpha) ** gamma
        mu_0 = scipy.constants.mu_0
        self.f_df_dpsi = (
            (1 - beta) * mu_0 * self.r0 * (1 - self.psi_norm**alpha) ** gamma
        )
        self.has_properties = True

    def _load_properties_from_ids(self):
        """Load plasma properties from IDS equilibrium input."""
        if not self.input.uri:
            self.has_properties = False
            return
        try:
            with imas.DBEntry(self.input.uri, "r") as entry:
                equilibrium = entry.get_slice(
                    "equilibrium", self.input.time, imas.ids_defs.CLOSEST_INTERP
                )
            self.ip = equilibrium.time_slice[0].global_quantities.ip
            self.r0 = equilibrium.vacuum_toroidal_field.r0
            self.b0 = equilibrium.vacuum_toroidal_field.b0[0]

            self.dpressure_dpsi = equilibrium.time_slice[0].profiles_1d.dpressure_dpsi
            self.f_df_dpsi = equilibrium.time_slice[0].profiles_1d.f_df_dpsi
            psi = equilibrium.time_slice[0].profiles_1d.psi
            self.psi_norm = (psi - psi[0]) / (psi[-1] - psi[0])

            self.has_properties = True
        except Exception as e:
            pn.state.notifications.error(
                f"Could not load plasma property outline from {self.input.uri}:"
                f" {str(e)}"
            )
            self.has_properties = False

    @param.depends("input_mode")
    def _panel_property_options(self):
        if self.input_mode == self.MANUAL_INPUT:
            params = pn.Param(self.properties_params, show_name=False)
            params.mapping[param.Number] = FormattedEditableFloatSlider
            params.mapping[param.Integer] = pn.widgets.EditableIntSlider
            layout = pn.Column(params, self.param_equation)
        elif self.input_mode == self.EQUILIBRIUM_INPUT:
<<<<<<< HEAD
            layout = pn.Param(self.input, show_name=False)
        return layout
=======
            return pn.Row(pn.Param(self.input, show_name=False), self.indicator)
>>>>>>> 8b5e4fa6

    def __panel__(self):
        return self.panel<|MERGE_RESOLUTION|>--- conflicted
+++ resolved
@@ -5,11 +5,11 @@
 import scipy
 from panel.viewable import Viewer
 
-<<<<<<< HEAD
-from waveform_editor.gui.util import EquilibriumInput, FormattedEditableFloatSlider
-=======
-from waveform_editor.gui.util import EquilibriumInput, WarningIndicator
->>>>>>> 8b5e4fa6
+from waveform_editor.gui.util import (
+    EquilibriumInput,
+    FormattedEditableFloatSlider,
+    WarningIndicator,
+)
 
 
 class PlasmaPropertiesParams(param.Parameterized):
@@ -61,7 +61,7 @@
                 r"""
             $\begin{aligned}
                 p'(\psi_N) =& \frac{\beta}{r_0} \big(1 - \psi_N^\alpha\big)^\gamma \\
-                ff'(\psi_N) =& (1 - \beta) \, \mu_0 \, r_0 \big(1 - \psi_N^\alpha\big)^\gamma
+                ff'(\psi_N) =& (1 - \beta) \mu_0 r_0 \big(1 - \psi_N^\alpha\big)^\gamma
             \end{aligned}$
             """
             ),
@@ -140,12 +140,8 @@
             params.mapping[param.Integer] = pn.widgets.EditableIntSlider
             layout = pn.Column(params, self.param_equation)
         elif self.input_mode == self.EQUILIBRIUM_INPUT:
-<<<<<<< HEAD
-            layout = pn.Param(self.input, show_name=False)
+            layout = pn.Row(pn.Param(self.input, show_name=False), self.indicator)
         return layout
-=======
-            return pn.Row(pn.Param(self.input, show_name=False), self.indicator)
->>>>>>> 8b5e4fa6
 
     def __panel__(self):
         return self.panel