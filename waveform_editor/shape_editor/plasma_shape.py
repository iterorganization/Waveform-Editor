import math
from dataclasses import dataclass

import imas
import panel as pn
import param
from panel.viewable import Viewer

from waveform_editor.gui.util import (
    EquilibriumInput,
    FormattedEditableFloatSlider,
    WarningIndicator,
)


class PlasmaShapeParams(param.Parameterized):
    """Helper class containing parameters to parameterize the plasma shape."""

    a = param.Number(default=1.9, step=0.01, softbounds=[1, 2], label="Minor Radius")
    center_r = param.Number(
        default=6.2, step=0.01, softbounds=[5, 7], label="Plasma center radius"
    )
    center_z = param.Number(
        default=0.545, step=0.01, softbounds=[0, 1.5], label="Plasma center height"
    )
    kappa = param.Number(default=1.8, step=0.01, softbounds=[0, 3], label="Elongation")
    delta = param.Number(
        default=0.43, step=0.01, softbounds=[-1, 1], label="Triangularity"
    )
    rx = param.Number(
        default=5.089, step=0.01, softbounds=[4.5, 6], label="X-point radius"
    )
    zx = param.Number(
        default=-3.346, step=0.01, softbounds=[-4, -2], label="X-point height"
    )
    n_desired_bnd_points = param.Integer(
        default=96, softbounds=[3, 200], label="Number of boundary points"
    )


<<<<<<< HEAD
=======
class FormattedEditableFloatSlider(pn.widgets.EditableFloatSlider):
    def __init__(self, **params):
        super().__init__(format="1[.]000", **params)


@dataclass
class Gap:
    """Helper dataclass representing the properties of a gap."""

    name: str
    r: float  # Major radius of the reference point
    z: float  # Height of the reference point
    angle: float
    value: float

    @property
    def r_sep(self):
        """Major radius of the point on the desired separatrix"""
        return self.r + self.value * math.cos(-self.angle)

    @property
    def z_sep(self):
        """Height of the point on the desired separatrix"""
        return self.z + self.value * math.sin(-self.angle)


>>>>>>> 78ba93f5
class PlasmaShape(Viewer):
    PARAMETERIZED_INPUT = "Parameterized"
    EQUILIBRIUM_INPUT = "Equilibrium IDS outline"
    GAP_INPUT = "Equilibrium IDS Gaps"
    input_mode = param.ObjectSelector(
        default=EQUILIBRIUM_INPUT,
        objects=[EQUILIBRIUM_INPUT, PARAMETERIZED_INPUT, GAP_INPUT],
        label="Shape input mode",
    )
    input_outline = param.ClassSelector(
        class_=EquilibriumInput, default=EquilibriumInput()
    )
    input_gaps = param.ClassSelector(
        class_=EquilibriumInput, default=EquilibriumInput()
    )
    shape_params = param.ClassSelector(
        class_=PlasmaShapeParams, default=PlasmaShapeParams()
    )

    has_shape = param.Boolean(doc="Whether a plasma shape is loaded.")
    shape_updated = param.Event(doc="Triggered whenever the plasma shape updates.")

    def __init__(self):
        super().__init__()
        self.indicator = WarningIndicator(visible=self.param.has_shape.rx.not_())
        self.gap_ui = pn.Column(visible=self.param.input_mode.rx() == self.GAP_INPUT)
        self.radio_box = pn.widgets.RadioBoxGroup.from_param(
            self.param.input_mode, inline=True, margin=(15, 20, 0, 20)
        )
        self.panel = pn.Column(self.radio_box, self._panel_shape_options, self.gap_ui)
        self.outline_r = None
        self.outline_z = None
        self.gaps = []

    @pn.depends(
        "shape_params.param",
        "input_outline.param",
        "input_gaps.param",
        "input_mode",
        watch=True,
    )
    def _set_plasma_shape(self):
        """Update plasma boundary shape based on input mode."""
        self.outline_r = self.outline_z = None
        self.gaps = []

        if self.input_mode == self.EQUILIBRIUM_INPUT:
            self._load_shape_from_ids()
        elif self.input_mode == self.PARAMETERIZED_INPUT:
            self._load_shape_from_params()
        elif self.input_mode == self.GAP_INPUT:
            self._load_shape_from_gaps()

        if self.outline_r and self.outline_z:
            self.has_shape = True
        else:
            self.has_shape = False
        self.param.trigger("shape_updated")

    def _load_shape_from_ids(self):
        """Load plasma boundary outline from IDS equilibrium input."""
        if not self.input_outline.uri:
            return
        try:
            with imas.DBEntry(self.input_outline.uri, "r") as entry:
                equilibrium = entry.get_slice(
                    "equilibrium", self.input_outline.time, imas.ids_defs.CLOSEST_INTERP
                )

            self.outline_r = equilibrium.time_slice[0].boundary.outline.r
            self.outline_z = equilibrium.time_slice[0].boundary.outline.z
        except Exception as e:
            pn.state.notifications.error(
                f"Could not load plasma boundary outline from {self.input_outline.uri}:"
                f" {str(e)}"
            )
            self.outline_r = self.outline_z = None

    def _load_shape_from_gaps(self):
        """Load plasma boundary outline from IDS equilibrium gap definitions."""
        self.gaps = []

        if self.input_gaps.uri:
            try:
                with imas.DBEntry(self.input_gaps.uri, "r") as entry:
                    equilibrium = entry.get_slice(
                        "equilibrium",
                        self.input_gaps.time,
                        imas.ids_defs.CLOSEST_INTERP,
                    )
                input_gaps = equilibrium.time_slice[0].boundary.gap
                if not input_gaps:
                    pn.state.notifications.error(
                        "The equilibrium IDS does not have any gaps"
                    )
                else:
                    for gap in input_gaps:
                        self.gaps.append(
                            Gap(
                                r=gap.r,
                                z=gap.z,
                                name=gap.name,
                                angle=gap.angle,
                                value=gap.value,
                            )
                        )
            except Exception as e:
                pn.state.notifications.error(
                    f"Could not load gaps from {self.input_gaps.uri}: {str(e)}"
                )

        self._update_outline_from_gaps()
        self._create_gap_ui()

    def _update_outline_from_gaps(self):
        """Update outline coordinates from current gap data."""
        if not self.gaps:
            self.outline_r = self.outline_z = None
            return

        self.outline_r = []
        self.outline_z = []
        for gap in self.gaps:
            self.outline_r.append(gap.r_sep)
            self.outline_z.append(gap.z_sep)

    def _on_gap_change(self, event):
        """Callback function triggered when gap UI values change."""
        for i, value_widget in enumerate(self.gap_ui):
            self.gaps[i].value = value_widget.value
        self._update_outline_from_gaps()
        self.param.trigger("shape_updated")

    def _create_gap_ui(self):
        """Create the UI for each gap and populate the gap_ui list."""
        self.gap_ui.clear()
        if not self.gaps:
            return

        new_gap_ui = []
        for i, gap in enumerate(self.gaps):
            value_input = FormattedEditableFloatSlider(
                name=f"Gap {i}: {gap.name} Value [m]",
                value=float(gap.value),
                start=0,
                end=1,
                step=0.01,
                width=450,
            )
            value_input.param.watch(self._on_gap_change, "value")
            new_gap_ui.append(value_input)

        self.gap_ui.extend(new_gap_ui)

    def _load_shape_from_params(self):
        """Compute plasma boundary outline from parameterized shape inputs.

        Adapted from NICE, by Blaise Faugeras:
        https://gitlab.inria.fr/blfauger/nice

        Returns:
            Tuple containing radial and vertical coordinates of the plasma boundary
                outline
        """
        points = []
        nb_desired_point = self.shape_params.n_desired_bnd_points
        r0, z0 = self.shape_params.center_r, self.shape_params.center_z
        a = self.shape_params.a
        kappa = self.shape_params.kappa
        delta = self.shape_params.delta
        rx, zx = self.shape_params.rx, self.shape_params.zx

        # Calculate point distribution
        nb_point1 = (nb_desired_point - 1) // 2
        rem1 = (nb_desired_point - 1) % 2
        nb_point2 = (rem1 + nb_point1) // 2
        nb_point3 = nb_point2
        if (rem1 + nb_point1) % 2 == 1:
            nb_point1 += 1

        # First segment: main plasma shape
        theta1 = math.pi / (nb_point1 - 1)
        asin_delta = math.asin(delta)
        for i in range(nb_point1):
            theta = i * theta1
            r = r0 + a * math.cos(theta + asin_delta * math.sin(theta))
            z = z0 + a * kappa * math.sin(theta)
            points.append((r, z))

        # Second arc: inner divertor leg
        ri = ((rx + r0 - a) / 2.0) + ((z0 - zx) ** 2) / (2.0 * (rx - r0 + a))
        ai = ri - r0 + a
        theta2 = math.asin((z0 - zx) / ai) / (nb_point2 + 1)
        for i in range(nb_point2):
            theta = (i + 1) * theta2
            r = ri - ai * math.cos(theta)
            z = z0 - ai * math.sin(theta)
            points.append((r, z))

        # Third arc: outer divertor leg
        re = ((rx + r0 + a) / 2.0) + ((z0 - zx) ** 2) / (2.0 * (rx - r0 - a))
        ae = r0 + a - re
        theta3 = math.asin((z0 - zx) / ae) / (nb_point3 + 1)
        for i in range(nb_point3):
            theta = (i + 1) * theta3
            r = re + ae * math.cos(theta)
            z = z0 - ae * math.sin(theta)
            points.append((r, z))

        points.append((rx, zx))

        # Sort points by angle from centroid
        mean_r = sum(p[0] for p in points) / len(points)
        mean_z = sum(p[1] for p in points) / len(points)
        points.sort(key=lambda p: math.atan2(p[1] - mean_z, p[0] - mean_r))

        self.outline_r = [p[0] for p in points]
        self.outline_z = [p[1] for p in points]

    @param.depends("input_mode")
    def _panel_shape_options(self):
        if self.input_mode == self.PARAMETERIZED_INPUT:
            params = pn.Param(self.shape_params, show_name=False)
            params.mapping[param.Number] = FormattedEditableFloatSlider
            params.mapping[param.Integer] = pn.widgets.EditableIntSlider
        elif self.input_mode == self.EQUILIBRIUM_INPUT:
            params = pn.Param(self.input_outline, show_name=False)
            params = pn.Row(params, self.indicator)
        elif self.input_mode == self.GAP_INPUT:
            params = pn.Param(self.input_gaps, show_name=False)
            params = pn.Row(params, self.indicator)
        return params

    def __panel__(self):
        return self.panel<|MERGE_RESOLUTION|>--- conflicted
+++ resolved
@@ -38,13 +38,6 @@
     )
 
 
-<<<<<<< HEAD
-=======
-class FormattedEditableFloatSlider(pn.widgets.EditableFloatSlider):
-    def __init__(self, **params):
-        super().__init__(format="1[.]000", **params)
-
-
 @dataclass
 class Gap:
     """Helper dataclass representing the properties of a gap."""
@@ -66,7 +59,6 @@
         return self.z + self.value * math.sin(-self.angle)
 
 
->>>>>>> 78ba93f5
 class PlasmaShape(Viewer):
     PARAMETERIZED_INPUT = "Parameterized"
     EQUILIBRIUM_INPUT = "Equilibrium IDS outline"
