import logging

import holoviews as hv
import matplotlib
import matplotlib.pyplot as plt
import numpy as np
import panel as pn
import param
import scipy
from imas.ids_toplevel import IDSToplevel

from waveform_editor.shape_editor.nice_integration import NiceIntegration
from waveform_editor.shape_editor.plasma_properties import PlasmaProperties
from waveform_editor.shape_editor.plasma_shape import PlasmaShape

matplotlib.use("Agg")
logger = logging.getLogger(__name__)


class NicePlotter(param.Parameterized):
    # Input data, use negative precedence to hide from the UI
    communicator = param.ClassSelector(class_=NiceIntegration, precedence=-1)
    wall = param.ClassSelector(class_=IDSToplevel, precedence=-1)
    pf_active = param.ClassSelector(class_=IDSToplevel, precedence=-1)
    plasma_shape = param.ClassSelector(class_=PlasmaShape, precedence=-1)
    plasma_properties = param.ClassSelector(class_=PlasmaProperties, precedence=-1)

    # Plot parameters
    show_contour = param.Boolean(default=True, label="Show contour lines")
    levels = param.Integer(
        default=20, bounds=(1, 200), label="Number of contour levels"
    )
    show_coils = param.Boolean(default=True, label="Show coils")
    show_wall = param.Boolean(default=True, label="Show limiter and divertor")
    show_vacuum_vessel = param.Boolean(
        default=True, label="Show inner and outer vacuum vessel"
    )
    show_xo = param.Boolean(default=True, label="Show x-point and o-point")
    show_separatrix = param.Boolean(default=True, label="Show separatrix")
    show_desired_shape = param.Boolean(default=True, label="Show desired shape")

    WIDTH = 800
    HEIGHT = 1000

    PROFILE_WIDTH = 350
    PROFILE_HEIGHT = 350

    def __init__(self, communicator, plasma_shape, plasma_properties, **params):
        super().__init__(
            **params,
            communicator=communicator,
            plasma_shape=plasma_shape,
            plasma_properties=plasma_properties,
        )
        self.DEFAULT_OPTS = hv.opts.Overlay(
            xlim=(0, 13),
            ylim=(-10, 10),
            title="Equilibrium poloidal flux",
            xlabel="r [m]",
            ylabel="z [m]",
        )
        self.CONTOUR_OPTS = hv.opts.Contours(
            cmap="viridis",
            colorbar=True,
            tools=["hover"],
            colorbar_opts={"title": "Poloidal flux [Wb]"},
            show_legend=False,
        )
<<<<<<< HEAD
        flux_map_elements = [
=======
        self.DESIRED_SHAPE_OPTS = hv.opts.Curve(color="blue")

        plot_elements = [
>>>>>>> 78ba93f5
            hv.DynamicMap(self._plot_contours),
            hv.DynamicMap(self._plot_separatrix),
            hv.DynamicMap(self._plot_xo_points),
            hv.DynamicMap(self._plot_coil_rectangles),
            hv.DynamicMap(self._plot_wall),
            hv.DynamicMap(self._plot_vacuum_vessel),
            hv.DynamicMap(self._plot_plasma_shape),
        ]
        flux_map_overlay = (
            hv.Overlay(flux_map_elements).collate().opts(self.DEFAULT_OPTS)
        )
        self.flux_map_pane = pn.pane.HoloViews(
            flux_map_overlay,
            width=self.WIDTH,
            height=self.HEIGHT,
            loading=self.communicator.param.processing,
        )

<<<<<<< HEAD
        profiles_plot = hv.DynamicMap(self._plot_profiles)
        self.profiles_pane = pn.pane.HoloViews(
            profiles_plot, width=self.PROFILE_WIDTH, height=self.PROFILE_HEIGHT
        )

    @pn.depends("plasma_properties.profile_updated")
    def _plot_profiles(self):
        # Define kdims/vdims otherwise Holoviews will link axes with flux map
        kdims = "Normalized Poloidal Flux"
        vdims = "Profile Value [A.U.]"
        if not self.plasma_properties.has_properties:
            overlay = hv.Overlay([hv.Curve([], kdims=kdims, vdims=vdims)])
        else:
            psi_norm = self.plasma_properties.psi_norm

            # Scale profiles
            r0 = self.plasma_properties.r0
            dpressure_dpsi = self.plasma_properties.dpressure_dpsi * r0
            f_df_dpsi = self.plasma_properties.f_df_dpsi / (scipy.constants.mu_0 * r0)

            dpressure_dpsi_curve = hv.Curve(
                (psi_norm, dpressure_dpsi),
                kdims=kdims,
                vdims=vdims,
                label="dpressure_dpsi * r₀",
            )
            f_df_dpsi_curve = hv.Curve(
                (psi_norm, f_df_dpsi),
                kdims=kdims,
                vdims=vdims,
                label="f_df_dpsi / (μ₀ * r₀)",
            )
            overlay = dpressure_dpsi_curve * f_df_dpsi_curve

        return overlay.opts(
            hv.opts.Overlay(title="Plasma Profiles"), hv.opts.Curve(framewise=True)
        )

    @pn.depends("plasma_shape.shape_curve", "show_desired_shape")
    def _plot_desired_shape(self):
        if self.show_desired_shape:
            curve = self.plasma_shape.shape_curve
=======
    @pn.depends("plasma_shape.shape_updated", "show_desired_shape")
    def _plot_plasma_shape(self):
        if not self.show_desired_shape or not self.plasma_shape.has_shape:
            return hv.Overlay([hv.Curve([]).opts(self.DESIRED_SHAPE_OPTS)])

        r = self.plasma_shape.outline_r
        z = self.plasma_shape.outline_z

        if self.plasma_shape.input_mode == self.plasma_shape.GAP_INPUT:
            return self._plot_gaps(r, z)
>>>>>>> 78ba93f5
        else:
            return self._plot_outline_shape(r, z)

    def _plot_outline_shape(self, r, z):
        """Plots closed plasma outline curve.

        Args:
            r: Radial coordinates of the outline.
            z: Height coordinates of the outline.

        Returns:
            Holoviews overlay with the outline curve.
        """
        if r[0] != r[-1] or z[0] != z[-1]:
            r = np.append(r, r[0])
            z = np.append(z, z[0])

        return hv.Overlay([hv.Curve((r, z)).opts(self.DESIRED_SHAPE_OPTS)])

    def _plot_gaps(self, r, z):
        """Plots the reference point, value and the desired boundary point of the gaps.

        Args:
            r: Radial coordinates of the outline.
            z: Height coordinates of the outline.

        Returns:
            Holoviews overlay containing gap representation.
        """
        plot_elements = [hv.Scatter((r, z)).opts(color="blue", size=4)]
        for gap in self.plasma_shape.gaps:
            plot_elements.append(
                hv.Scatter(([gap.r], [gap.z])).opts(color="red", size=6)
            )
            plot_elements.append(
                hv.Segments([(gap.r, gap.z, gap.r_sep, gap.z_sep)]).opts(color="black")
            )
        return hv.Overlay(plot_elements)

    @pn.depends("pf_active", "show_coils", "communicator.pf_active")
    def _plot_coil_rectangles(self):
        """Creates rectangular and path overlays for PF coils.

        Returns:
            Coil geometry overlay.
        """
        rectangles = []
        paths = []
        if self.show_coils and self.pf_active is not None:
            for idx, coil in enumerate(self.pf_active.coil):
                name = str(coil.name)
                if self.communicator.pf_active and len(
                    self.communicator.pf_active.coil
                ) == len(self.pf_active.coil):
                    current = self.communicator.pf_active.coil[idx].current.data[0]
                    units = self.communicator.pf_active.coil[idx].current.metadata.units
                    name = f"{name} | {current:.3f} [{units}]"
                for element in coil.element:
                    rect = element.geometry.rectangle
                    outline = element.geometry.outline
                    annulus = element.geometry.annulus
                    if rect.has_value:
                        r0 = rect.r - rect.width / 2
                        r1 = rect.r + rect.width / 2
                        z0 = rect.z - rect.height / 2
                        z1 = rect.z + rect.height / 2
                        rectangles.append((r0, z0, r1, z1, name))
                    elif outline.has_value:
                        paths.append((outline.r, outline.z, name))
                    elif annulus.r.has_value:
                        # Just plot outer radius for now
                        phi = np.linspace(0, 2 * np.pi, 17)
                        paths.append(
                            (
                                (annulus.r + annulus.radius_outer * np.cos(phi)),
                                (annulus.z + annulus.radius_outer * np.sin(phi)),
                                name,
                            )
                        )
                    else:
                        logger.warning(
                            f"Coil {name} was skipped, as it does not have a filled "
                            "'rect' or 'outline' node"
                        )
                        continue
        rects = hv.Rectangles(rectangles, vdims=["name"]).opts(
            line_color="black",
            fill_alpha=0,
            line_width=2,
            show_legend=False,
            hover_tooltips=[("", "@name")],
        )
        paths = hv.Path(paths, vdims=["name"]).opts(
            color="black",
            line_width=1,
            show_legend=False,
            hover_tooltips=[("", "@name")],
        )
        return rects * paths

    @pn.depends("communicator.equilibrium", "show_contour", "levels")
    def _plot_contours(self):
        """Generates contour plot for poloidal flux.

        Returns:
            Contour plot of psi.
        """
        equilibrium = self.communicator.equilibrium
        if not self.show_contour or equilibrium is None:
            contours = hv.Contours(([0], [0], 0), vdims="psi")
        else:
            contours = self._calc_contours(equilibrium, self.levels)

        return contours.opts(self.CONTOUR_OPTS)

    def _calc_contours(self, equilibrium, levels):
        """Calculates the contours of the psi grid of an equilibrium IDS.

        Args:
            equilibrium: The equilibrium IDS to load psi grid from.
            levels: Determines the number of contour lines. Either an integer for total
                number of contour lines, or a list of specified levels.

        Returns:
            Holoviews contours object
        """

        eqggd = equilibrium.time_slice[0].ggd[0]
        r = eqggd.r[0].values
        z = eqggd.z[0].values
        psi = eqggd.psi[0].values

        if not r or not z or not psi:
            pn.state.notifications.error(
                "NICE did not produce a valid poloidal flux field"
            )
            return hv.Contours(([0], [0], 0), vdims="psi")

        trics = plt.tricontour(r, z, psi, levels=levels)
        return hv.Contours(self._extract_contour_segments(trics), vdims="psi")

    def _extract_contour_segments(self, tricontour):
        """Extracts contour segments from matplotlib tricontour.

        Args:
            tricontour: Output from plt.tricontour.

        Returns:
            Segment dictionaries with 'x', 'y', and 'psi'.
        """
        segments = []
        for i, level in enumerate(tricontour.levels):
            for seg in tricontour.allsegs[i]:
                if len(seg) > 1:
                    segments.append({"x": seg[:, 0], "y": seg[:, 1], "psi": level})
        return segments

    @pn.depends("communicator.equilibrium", "show_separatrix")
    def _plot_separatrix(self):
        """Plots the separatrix from the equilibrium boundary.

        Returns:
            Holoviews curve containing the separatrix.
        """
        equilibrium = self.communicator.equilibrium
        if not self.show_separatrix or equilibrium is None:
            r = z = []
            contour = hv.Contours(([0], [0], 0), vdims="psi")
        else:
            r = equilibrium.time_slice[0].boundary.outline.r
            z = equilibrium.time_slice[0].boundary.outline.z

            boundary_psi = equilibrium.time_slice[0].boundary.psi
            contour = self._calc_contours(equilibrium, [boundary_psi])
        return hv.Curve((r, z)).opts(
            color="red",
            line_width=4,
            show_legend=False,
            hover_tooltips=[("", "Separatrix")],
        ) * contour.opts(self.CONTOUR_OPTS)

    @pn.depends("wall", "show_vacuum_vessel")
    def _plot_vacuum_vessel(self):
        """Generates path for inner and outer vacuum vessel.

        Returns:
            Holoviews path containing the geometry.
        """
        paths = []
        if self.show_vacuum_vessel and self.wall is not None:
            for unit in self.wall.description_2d[0].vessel.unit:
                name = str(unit.name)
                r_vals = unit.annular.centreline.r
                z_vals = unit.annular.centreline.z
                paths.append((r_vals, z_vals, name))
        return hv.Path(paths, vdims=["name"]).opts(
            color="black",
            line_width=2,
            hover_tooltips=[("", "@name")],
        )

    @pn.depends("wall", "show_wall")
    def _plot_wall(self):
        """Generates path for limiter and divertor.

        Returns:
            Holoviews path containing the geometry.
        """
        paths = []
        if self.show_wall and self.wall is not None:
            for unit in self.wall.description_2d[0].limiter.unit:
                name = str(unit.name)
                r_vals = unit.outline.r
                z_vals = unit.outline.z
                paths.append((r_vals, z_vals, name))
        return hv.Path(paths, vdims=["name"]).opts(
            color="black",
            line_width=2,
            hover_tooltips=[("", "@name")],
        )

    @pn.depends("communicator.equilibrium", "show_xo")
    def _plot_xo_points(self):
        """Plots X-points and O-points from the equilibrium.

        Returns:
            Scatter plots of X and O points.
        """
        o_points = []
        x_points = []
        equilibrium = self.communicator.equilibrium
        if self.show_xo and equilibrium is not None:
            for node in equilibrium.time_slice[0].contour_tree.node:
                point = (node.r, node.z)
                if node.critical_type == 1:
                    x_points.append(point)
                elif node.critical_type == 0 or node.critical_type == 2:
                    o_points.append(point)

        o_scatter = hv.Scatter(o_points).opts(
            marker="o",
            size=10,
            color="black",
            show_legend=False,
            hover_tooltips=[("", "O-point")],
        )
        x_scatter = hv.Scatter(x_points).opts(
            marker="x",
            size=10,
            color="black",
            show_legend=False,
            hover_tooltips=[("", "X-point")],
        )
        return o_scatter * x_scatter<|MERGE_RESOLUTION|>--- conflicted
+++ resolved
@@ -66,13 +66,8 @@
             colorbar_opts={"title": "Poloidal flux [Wb]"},
             show_legend=False,
         )
-<<<<<<< HEAD
+        self.DESIRED_SHAPE_OPTS = hv.opts.Curve(color="blue")
         flux_map_elements = [
-=======
-        self.DESIRED_SHAPE_OPTS = hv.opts.Curve(color="blue")
-
-        plot_elements = [
->>>>>>> 78ba93f5
             hv.DynamicMap(self._plot_contours),
             hv.DynamicMap(self._plot_separatrix),
             hv.DynamicMap(self._plot_xo_points),
@@ -91,7 +86,6 @@
             loading=self.communicator.param.processing,
         )
 
-<<<<<<< HEAD
         profiles_plot = hv.DynamicMap(self._plot_profiles)
         self.profiles_pane = pn.pane.HoloViews(
             profiles_plot, width=self.PROFILE_WIDTH, height=self.PROFILE_HEIGHT
@@ -130,11 +124,6 @@
             hv.opts.Overlay(title="Plasma Profiles"), hv.opts.Curve(framewise=True)
         )
 
-    @pn.depends("plasma_shape.shape_curve", "show_desired_shape")
-    def _plot_desired_shape(self):
-        if self.show_desired_shape:
-            curve = self.plasma_shape.shape_curve
-=======
     @pn.depends("plasma_shape.shape_updated", "show_desired_shape")
     def _plot_plasma_shape(self):
         if not self.show_desired_shape or not self.plasma_shape.has_shape:
@@ -145,7 +134,6 @@
 
         if self.plasma_shape.input_mode == self.plasma_shape.GAP_INPUT:
             return self._plot_gaps(r, z)
->>>>>>> 78ba93f5
         else:
             return self._plot_outline_shape(r, z)
 
