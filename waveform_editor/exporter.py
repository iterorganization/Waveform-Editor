import logging
from pathlib import Path

import imas
import pandas as pd
import plotly.graph_objects as go
from imas.ids_path import IDSPath

logger = logging.getLogger(__name__)
logging.basicConfig(level=logging.INFO)


class ConfigurationExporter:
    def __init__(self, config, times):
        self.config = config
        self.times = times
        # We assume that all DD times are in seconds
        self.times_label = "Time [s]"

    def to_ids(self, uri):
        """Export the waveforms in the configuration to IDSs.

        Args:
            uri: URI to the data entry.
        """
        ids_map = self._get_ids_map()

        with imas.DBEntry(uri, "x", dd_version=self.config.dd_version) as entry:
            for ids_name, waveforms in ids_map.items():
<<<<<<< HEAD
                logger.info(f"Filling {ids_name}...")

                # Copy machine description if provided, otherwise start from empty IDS
                if self.config.machine_description:
                    with imas.DBEntry(
                        self.config.machine_description,
                        "r",
                    ) as entry_md:
                        orig_ids = entry_md.get(ids_name, autoconvert=False)
                        ids = imas.convert_ids(orig_ids, self.config.dd_version)
                else:
                    ids = entry.factory.new(ids_name)
=======
                logger.debug(f"Filling {ids_name}...")
                ids = entry.factory.new(ids_name)
>>>>>>> f53ad8f8
                # TODO: currently only IDSs with homogeneous time mode are supported
                ids.ids_properties.homogeneous_time = (
                    imas.ids_defs.IDS_TIME_MODE_HOMOGENEOUS
                )
                ids.time = self.times
                self._fill_waveforms(ids, waveforms)
                entry.put(ids)
        logger.info(f"Successfully exported waveform configuration to {uri}.")

    def to_png(self, dir_path):
        """Export the waveforms to PNGs.

        Args:
            dir_path: The directory path to store the PNGs into.
        """

        Path(dir_path).mkdir(parents=True, exist_ok=True)
        for name, group in self.config.waveform_map.items():
            waveform = group[name]
            times, values = waveform.get_value(self.times)
            ylabel = f"Value [{waveform.units}]"
            fig = go.Figure(data=go.Scatter(x=times, y=values, mode="lines"))
            fig.update_layout(
                title=waveform.name,
                xaxis_title=self.times_label,
                yaxis_title=ylabel,
                xaxis=dict(exponentformat="e", showexponent="all"),
                yaxis=dict(exponentformat="e", showexponent="all"),
            )
            output_path = dir_path / name.replace("/", "_")
            png_file = output_path.with_suffix(".png")
            logger.debug(f"Writing PNG: {png_file}...")
            fig.write_image(png_file, format="png")
        logger.info(f"Successfully exported waveform configuration PNGs to {dir_path}.")

    def to_csv(self, file_path):
        """Export the waveform to a CSV.

        Args:
            file_path: The file path to store the CSV to.
        """

        data = {"time": self.times}

        for name, group in self.config.waveform_map.items():
            logger.debug(f"Collecting data for {name}...")
            waveform = group[name]
            _, values = waveform.get_value(self.times)
            if len(values) != len(self.times):
                logger.warning(
                    f"{name} does not match the number of times, and is not exported."
                )
                continue
            data[name] = values

        df = pd.DataFrame(data)
        Path(file_path).parent.mkdir(parents=True, exist_ok=True)
        df.to_csv(file_path, index=False)
        logger.info(f"Successfully exported waveform configuration to {file_path}.")

    def _get_ids_map(self):
        """Constructs a mapping of IDS names to their corresponding waveform objects.

        Returns:
            A dictionary mapping IDS names to lists of waveform objects.
        """
        ids_map = {}
        for name, group in self.config.waveform_map.items():
            waveform = group[name]
            if not waveform.metadata:
                logger.warning(
                    f"{waveform.name} does not exist in IDS, so it is not exported."
                )
                continue
            split_path = waveform.name.split("/")
            # Here we assume the first word of the waveform to contain the IDS name
            ids = split_path[0]
            ids_map.setdefault(ids, []).append(waveform)
        return ids_map

    def _fill_waveforms(self, ids, waveforms):
        """Populates the given IDS object with waveform data.

        Args:
            ids: The IDS to populate with waveform data.
            waveforms: A list of waveform objects to be filled into the IDS.
        """
        # Ensure get_value is only called once per waveform
        values_per_waveform = []

        # We iterate through the waveforms in reverse order because they are typically
        # ordered with increasing indices. By processing them in reverse, we can resize
        # AoSs to their final size in a single step, avoiding repeated resizing.
        for waveform in reversed(waveforms):
<<<<<<< HEAD
=======
            logger.debug(f"Filling {waveform.name}...")
>>>>>>> f53ad8f8
            path = IDSPath("/".join(waveform.name.split("/")[1:]))
            _, values = waveform.get_value(self.times)
            values_per_waveform.append((path, values))
            self._fill_nodes_recursively(ids, path, values, fill=False)

        # NOTE: We perform two passes:
        # - The first pass (above) resizes the necessary nodes without filling values.
        # - The second pass (below) actually fills the nodes with their values.
        #
        # This two-pass process ensures correct handling of the following example, where
        # 'beam(:)/phase/angle' is processed before 'beam(4)/power_launched/data'.
        # Here, phase/angle should be filled for all 4 beams.
        # However, certain niche cases involving multiple slices for different waveforms
        # might still not be handled correctly.
        for i, waveform in enumerate(waveforms):
            path, values = values_per_waveform[i]
            logger.debug(f"Filling {waveform.name}...")
            self._fill_nodes_recursively(ids, path, values)

    def _fill_nodes_recursively(self, node, path, values, path_index=0, fill=True):
        """Recursively fills nodes in the IDS based on the provided path and values.

        Args:
            node: The current IDS node.
            path: The path to the node, as an IDSPath object.
            values: The values to fill into the IDS node.
            path_index: The current index of the path we are processing.
            fill: Whether to fill the node with values.
        """
        next_index = path_index + 1
        if path_index == len(path.parts):
            if fill:
                node.value = values
            return
        part = path.parts[path_index]
        index = path.indices[path_index]

        node = node[part]
        if index is None:
            if (
                hasattr(node.metadata, "coordinate1")
                and node.metadata.coordinate1.is_time_coordinate
                and part != path.parts[-1]
            ):
                if len(node) != len(values):
                    node.resize(len(values), keep=True)
                for item, value in zip(node, values):
                    self._fill_nodes_recursively(item, path, value, next_index)
            else:
                self._fill_nodes_recursively(node, path, values, next_index)
        elif isinstance(index, slice):
            start, stop = self._resize_slice(node, index)
            for i in range(start, stop):
                self._fill_nodes_recursively(node[i], path, values, next_index)
        else:
            if len(node) <= index:
                node.resize(index + 1, keep=True)
            self._fill_nodes_recursively(node[index], path, values, next_index)

    def _resize_slice(self, ids_node, slice):
        """Resizes slice and returns the start/stop values of the slice

        Args:
            ids_node: The current IDS node to slice.
            slice: The slice for the IDS node.

        Returns:
            Tuple containing the start and stop values of the slice.
        """
        if slice.start is None and slice.stop is None:
            start = 0
            stop = len(ids_node) or 1
        else:
            start = slice.start if slice.start is not None else 0
            stop = slice.stop if slice.stop is not None else len(ids_node) or start + 1
        max_index = max(start, stop - 1)
        if len(ids_node) <= max_index:
            ids_node.resize(max_index + 1, keep=True)
        return start, stop<|MERGE_RESOLUTION|>--- conflicted
+++ resolved
@@ -27,8 +27,7 @@
 
         with imas.DBEntry(uri, "x", dd_version=self.config.dd_version) as entry:
             for ids_name, waveforms in ids_map.items():
-<<<<<<< HEAD
-                logger.info(f"Filling {ids_name}...")
+                logger.debug(f"Filling {ids_name}...")
 
                 # Copy machine description if provided, otherwise start from empty IDS
                 if self.config.machine_description:
@@ -40,10 +39,6 @@
                         ids = imas.convert_ids(orig_ids, self.config.dd_version)
                 else:
                     ids = entry.factory.new(ids_name)
-=======
-                logger.debug(f"Filling {ids_name}...")
-                ids = entry.factory.new(ids_name)
->>>>>>> f53ad8f8
                 # TODO: currently only IDSs with homogeneous time mode are supported
                 ids.ids_properties.homogeneous_time = (
                     imas.ids_defs.IDS_TIME_MODE_HOMOGENEOUS
@@ -138,10 +133,7 @@
         # ordered with increasing indices. By processing them in reverse, we can resize
         # AoSs to their final size in a single step, avoiding repeated resizing.
         for waveform in reversed(waveforms):
-<<<<<<< HEAD
-=======
             logger.debug(f"Filling {waveform.name}...")
->>>>>>> f53ad8f8
             path = IDSPath("/".join(waveform.name.split("/")[1:]))
             _, values = waveform.get_value(self.times)
             values_per_waveform.append((path, values))
