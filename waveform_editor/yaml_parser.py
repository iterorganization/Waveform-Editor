import re

import yaml

from waveform_editor.configuration import WaveformConfiguration
from waveform_editor.group import WaveformGroup
from waveform_editor.waveform import Waveform


class LineNumberYamlLoader(yaml.SafeLoader):
    def _check_for_duplicates(self, node, deep):
        seen = set()

        for key_node, _ in node.value:
            key = self.construct_object(key_node, deep=deep)
            if key in seen:
                # Mock a problem mark so we can pass the line number of the error
                problem_mark = yaml.Mark(
                    "<duplicate>", 0, node.start_mark.line, 0, 0, 0
                )
                raise yaml.MarkedYAMLError(
                    problem=f"Found duplicate entry {key!r}.",
                    problem_mark=problem_mark,
                )
            seen.add(key)

    def construct_mapping(self, node, deep=False):
        # The line numbers must be extracted to be able to display the error messages
        mapping = super().construct_mapping(node, deep)

        # Prepend "user_" to all keys
        mapping = {f"user_{key}": value for key, value in mapping.items()}
        mapping["line_number"] = node.start_mark.line

        # Check if all entries of the duplicate mapping are unique, as the yaml
        # SafeLoader silently ignores duplicate keys
        self._check_for_duplicates(node, deep)

        return mapping


class YamlParser:
<<<<<<< HEAD
    def __init__(self):
        self.waveform = Waveform()
        self.name = "Waveform"
=======
    def load_yaml(self, yaml_str):
        waveform_config = WaveformConfiguration()
        try:
            yaml_data = yaml.safe_load(yaml_str)
            if not isinstance(yaml_data, dict):
                raise ValueError("Input yaml_data must be a dictionary.")

            for group_name, group_content in yaml_data.items():
                if group_name == "globals":
                    continue

                if "/" in group_name:
                    raise ValueError(
                        f"Invalid group name '{group_name}': "
                        "Group names may not contain '/'."
                    )
                if not isinstance(group_content, dict):
                    raise ValueError("Waveforms must belong to a group.")

                root_group = self._recursive_load(group_content, group_name)
                waveform_config.groups[group_name] = root_group
        except yaml.YAMLError as e:
            # TODO: global YAML errors should be shown in an error notification in UI
            print(f"The YAML could not be parsed.\n{e}")
        return waveform_config

    def _recursive_load(self, data_dict, group_name):
        current_group = WaveformGroup(group_name)

        for key, value in data_dict.items():
            # If value is a dictionary, treat it as a group, otherwise as a waveform
            if isinstance(value, dict):
                if "/" in key:
                    raise ValueError(
                        f"Invalid group '{key}': Group names may not contain '/'."
                    )
                nested_group = self._recursive_load(value, key)
                current_group.groups[key] = nested_group
            else:
                if "/" not in key:
                    raise ValueError(
                        f"Invalid waveform name '{key}': "
                        "Waveform names must contain '/'."
                    )
                waveform = self.parse_waveforms(yaml.dump({key: value}))
                current_group.waveforms[key] = waveform

        return current_group
>>>>>>> 115d3c6c

    def parse_waveforms(self, yaml_str):
        """Loads a YAML structure from a string and stores its tendencies into a list.

        Args:
            yaml_str: YAML content as a string.
        """
        self.has_yaml_error = False
        try:
            loader = LineNumberYamlLoader
            # Parse scientific notation as a float, instead of a string. For
            # more information see: https://stackoverflow.com/a/30462009/8196245
            loader.add_implicit_resolver(
                "tag:yaml.org,2002:float",
                re.compile(
                    """^(?:
                     [-+]?(?:[0-9][0-9_]*)\\.[0-9_]*(?:[eE][-+]?[0-9]+)?
                    |[-+]?(?:[0-9][0-9_]*)(?:[eE][-+]?[0-9]+)
                    |\\.[0-9_]+(?:[eE][-+][0-9]+)?
                    |[-+]?[0-9][0-9_]*(?::[0-5]?[0-9])+\\.[0-9_]*
                    |[-+]?\\.(?:inf|Inf|INF)
                    |\\.(?:nan|NaN|NAN))$""",
                    re.X,
                ),
                list("-+0123456789."),
            )
            waveform_yaml = yaml.load(yaml_str, Loader=loader)

            if not isinstance(waveform_yaml, dict):
                raise yaml.YAMLError(
                    f"Expected a dictionary but got {type(waveform_yaml).__name__!r}"
                )

<<<<<<< HEAD
            waveform_key = next(
                (
                    key
                    for key in waveform_yaml
                    if key.startswith("user_") and key != "line_number"
                ),
                None,
            )
            name = waveform_key.removeprefix("user_")

            waveform = waveform_yaml.get(waveform_key, [])
            line_number = waveform_yaml.get("line_number", 0)
            self.waveform = Waveform(
                waveform=waveform, line_number=line_number, name=name
            )
=======
            # Find first key in the yaml that starts with "user_"
            for waveform_key in waveform_yaml:
                if waveform_key.startswith("user_") and waveform_key != "line_number":
                    break
            else:
                raise RuntimeError("Missing key")

            name = waveform_key.removeprefix("user_")
            waveform = waveform_yaml[waveform_key]
            line_number = waveform_yaml.get("line_number", 0)
            waveform = Waveform(waveform=waveform, line_number=line_number, name=name)
            return waveform
>>>>>>> 115d3c6c
        except yaml.YAMLError as e:
            self._handle_yaml_error(e)

        return self.waveform

    def _handle_yaml_error(self, error):
<<<<<<< HEAD
        """Handles YAML parsing errors by adding it to the annotations of the waveform.

        Args:
            error: The YAML error to add to the annotations.
        """
        self.waveform.annotations.clear()
        self.waveform.annotations.add_yaml_error(error)
        self.waveform.tendencies = []
=======
        # TODO: YAML errors must be displayed in the code editor UI
>>>>>>> 115d3c6c
        self.has_yaml_error = True<|MERGE_RESOLUTION|>--- conflicted
+++ resolved
@@ -40,11 +40,6 @@
 
 
 class YamlParser:
-<<<<<<< HEAD
-    def __init__(self):
-        self.waveform = Waveform()
-        self.name = "Waveform"
-=======
     def load_yaml(self, yaml_str):
         waveform_config = WaveformConfiguration()
         try:
@@ -93,7 +88,6 @@
                 current_group.waveforms[key] = waveform
 
         return current_group
->>>>>>> 115d3c6c
 
     def parse_waveforms(self, yaml_str):
         """Loads a YAML structure from a string and stores its tendencies into a list.
@@ -127,23 +121,6 @@
                     f"Expected a dictionary but got {type(waveform_yaml).__name__!r}"
                 )
 
-<<<<<<< HEAD
-            waveform_key = next(
-                (
-                    key
-                    for key in waveform_yaml
-                    if key.startswith("user_") and key != "line_number"
-                ),
-                None,
-            )
-            name = waveform_key.removeprefix("user_")
-
-            waveform = waveform_yaml.get(waveform_key, [])
-            line_number = waveform_yaml.get("line_number", 0)
-            self.waveform = Waveform(
-                waveform=waveform, line_number=line_number, name=name
-            )
-=======
             # Find first key in the yaml that starts with "user_"
             for waveform_key in waveform_yaml:
                 if waveform_key.startswith("user_") and waveform_key != "line_number":
@@ -156,23 +133,11 @@
             line_number = waveform_yaml.get("line_number", 0)
             waveform = Waveform(waveform=waveform, line_number=line_number, name=name)
             return waveform
->>>>>>> 115d3c6c
         except yaml.YAMLError as e:
             self._handle_yaml_error(e)
 
         return self.waveform
 
     def _handle_yaml_error(self, error):
-<<<<<<< HEAD
-        """Handles YAML parsing errors by adding it to the annotations of the waveform.
-
-        Args:
-            error: The YAML error to add to the annotations.
-        """
-        self.waveform.annotations.clear()
-        self.waveform.annotations.add_yaml_error(error)
-        self.waveform.tendencies = []
-=======
         # TODO: YAML errors must be displayed in the code editor UI
->>>>>>> 115d3c6c
         self.has_yaml_error = True