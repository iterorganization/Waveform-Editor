--- conflicted
+++ resolved
@@ -74,7 +74,6 @@
                     f"Expected a dictionary but got {type(waveform_yaml).__name__!r}"
                 )
 
-<<<<<<< HEAD
             waveform_key = next(
                 (
                     key
@@ -85,12 +84,8 @@
             )
 
             waveform = waveform_yaml.get(waveform_key, [])
-            self.waveform = Waveform(waveform=waveform)
-=======
-            waveform = waveform_yaml.get("user_waveform", [])
             line_number = waveform_yaml.get("line_number", 0)
             self.waveform = Waveform(waveform=waveform, line_number=line_number)
->>>>>>> 03a56cae
         except yaml.YAMLError as e:
             self._handle_yaml_error(e)
 
