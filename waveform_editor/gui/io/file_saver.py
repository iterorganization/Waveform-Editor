--- conflicted
+++ resolved
@@ -10,17 +10,7 @@
     def __init__(self, manager):
         super().__init__()
         self.manager = manager
-<<<<<<< HEAD
-        self.button = pn.widgets.Button(
-            name="Save" if self.manager.param.changed.rx.not_() else "Save [+]",
-            icon="device-floppy",
-            description="Save the YAML file",
-            on_click=lambda event: self.save_yaml(),
-            visible=self.manager.param.open_file.rx.bool(),
-        )
-=======
         self.file_dialog = SaveFileDialog(Path.cwd().root)
->>>>>>> 8eb3e38d
 
     def save_yaml(self):
         """Saves the current configuration to the open YAML file."""
@@ -32,9 +22,6 @@
         with open(self.manager.open_file, "w") as f:
             f.write(yaml_str)
         pn.state.notifications.success("YAML file saved successfully")
-<<<<<<< HEAD
-        self.manager.changed = False
-=======
 
     def open_save_dialog(self):
         self.file_dialog.open(str(Path.cwd()), on_confirm=self.on_confirm)
@@ -61,5 +48,4 @@
             proceed()
 
     def __panel__(self):
-        return self.file_dialog
->>>>>>> 8eb3e38d
+        return self.file_dialog