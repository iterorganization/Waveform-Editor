--- conflicted
+++ resolved
@@ -112,18 +112,6 @@
             sizing_mode="stretch_width",
         )
         self.modal = pn.Modal(layout, width=500)
-<<<<<<< HEAD
-        self.button = pn.widgets.Button(
-            name="Export",
-            icon="upload",
-            description="Export the YAML file",
-            visible=self.manager.param.open_file.rx.bool(),
-            on_click=self.handle_button_click,
-        )
-
-        self.confirm_modal = ConfirmModal()
-=======
->>>>>>> 8eb3e38d
         # Check if export button should be disabled
         self._export_disabled()
 
