--- conflicted
+++ resolved
@@ -17,12 +17,8 @@
 
 class IOManager(Viewer):
     visible = param.Boolean(default=True, allow_refs=True)
-<<<<<<< HEAD
-    open_file = param.Path()
+    open_file = param.ClassSelector(class_=Path)
     changed = param.Boolean()
-=======
-    open_file = param.ClassSelector(class_=Path)
->>>>>>> 5a6725c2
     is_editing = param.Boolean()
     menu_items = param.List()
 
@@ -95,7 +91,6 @@
         elif clicked == SAVE_AS:
             self.file_saver.open_save_dialog()
         elif clicked == EXPORT:
-<<<<<<< HEAD
             self._confirm_and_execute(
                 self.file_exporter.modal.show,
                 (
@@ -104,11 +99,6 @@
                     "Do you want to continue?"
                 ),
             )
-        # Menu items seem to not retrigger when selecting same twice in a row
-        self.menu.clicked = None
-=======
-            self.file_exporter.modal.show()
->>>>>>> 5a6725c2
 
     @param.depends("is_editing", "open_file", "changed", watch=True, on_init=True)
     def _set_open_file_text(self):
@@ -118,11 +108,7 @@
         elif self.open_file:
             self.open_file_text.value = f"{self.open_file}\n{alert}"
         else:
-<<<<<<< HEAD
-            self.open_file_text.value = f"No file is currently opened\n{alert}"
-=======
-            self.open_file_text.value = "Untitled_1.yaml"
->>>>>>> 5a6725c2
+            self.open_file_text.value = f"Untitled_1.yaml\n{alert}"
 
     def __panel__(self):
         return self.panel