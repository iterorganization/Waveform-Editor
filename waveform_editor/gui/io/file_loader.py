--- conflicted
+++ resolved
@@ -3,12 +3,7 @@
 import panel as pn
 from panel.viewable import Viewer
 
-<<<<<<< HEAD
-from waveform_editor.gui.selector.confirm_modal import ConfirmModal
-
-=======
 from .filedialog import OpenFileDialog
->>>>>>> 8eb3e38d
 
 
 class FileLoader(Viewer):
@@ -21,32 +16,10 @@
         self.file_dialog = OpenFileDialog(Path.cwd().root)
         self.file_dialog.multiselect = False
 
-<<<<<<< HEAD
-        self.modal = pn.Modal(pn.Column(self.file_selector, alert))
-        self.button = pn.widgets.Button(
-            name="Open...",
-            icon="folder-open",
-            description="Open an existing YAML file...",
-            on_click=self.handle_button_click,
-=======
     def open(self):
         self.file_dialog.open(
             str(Path.cwd()), on_confirm=self._on_file_selected, file_pattern="*.yaml"
->>>>>>> 8eb3e38d
         )
-        self.confirm_modal = ConfirmModal()
-
-    def handle_button_click(self, event):
-        if self.manager.changed:
-            self.confirm_modal.show(
-                "### ⚠️ **You have unsaved changed**  \n"
-                "Opening a new file will discard all unsaved changes.  \n"
-                "Do you want to continue?",
-                on_confirm=self.modal.show,
-                on_cancel=lambda: None,
-            )
-        else:
-            self.modal.show()
 
     def _on_file_selected(self, file_list):
         """Triggered on file selection. Loads YAML or sets error alert."""
@@ -80,13 +53,5 @@
         self.manager.is_editing = True
         self.main_gui.selector.refresh()
 
-<<<<<<< HEAD
-        pn.state.notifications.success("Successfully loaded YAML file!")
-        self.manager.open_file = path
-        self.modal.hide()
-        self.main_gui.selector.refresh()
-        self.manager.changed = False
-=======
     def __panel__(self):
-        return self.file_dialog
->>>>>>> 8eb3e38d
+        return self.file_dialog