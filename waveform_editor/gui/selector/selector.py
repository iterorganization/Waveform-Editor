--- conflicted
+++ resolved
@@ -38,7 +38,6 @@
 
     def on_tab_change(self, event):
         """Change selection behavior, depending on which tab is selected."""
-<<<<<<< HEAD
         if event.new != self.main_gui.EDIT_WAVEFORMS_TAB and self.editor.has_changed():
             self.confirm_modal.show(
                 self.warning_message,
@@ -59,21 +58,6 @@
         self.ignore_tab_watcher = True
         self.main_gui.tabs.active = self.main_gui.EDIT_WAVEFORMS_TAB
         self.ignore_tab_watcher = False
-=======
-        self.deselect_all()
-        # event.new will be the index of the opened tab. In this case, we enable the
-        # edit waveforms selection logic if the 'Edit Waveforms' tab (at index 1) is
-        # selected
-        if event.new == 1:
-            self.edit_waveforms_enabled = True
-            self.plotter.has_legend = False
-        else:
-            self.edit_waveforms_enabled = False
-            self.plotter.has_legend = True
-            # Ensure empty plot when switching back to "View Waveforms"
-            self.plotter.title = ""
-            self.plotter.param.trigger("plotted_waveforms")
->>>>>>> 5b20b956
 
     def create_group_ui(self, group, path, parent_accordion=None):
         """Recursively create a Panel UI structure from the YAML.
@@ -179,17 +163,11 @@
 
             # Update code editor with the selected value
             waveform = newly_selected[newly_selected_key]
-<<<<<<< HEAD
-            self.editor.set_value(waveform.yaml_str)
+            self.editor.set_value(waveform.get_yaml_string())
             if len(newly_selected) != 1:
                 raise ValueError("Expected only a single new waveform to be selected.")
             self.prev_selection = next(iter(newly_selected))
         self.update_plotter(newly_selected, deselected)
-=======
-            self.editor.code_editor.value = waveform.get_yaml_string()
-            self.plotter.title = waveform.name
-            self.editor.code_editor.readonly = False
->>>>>>> 5b20b956
         if not self.plotter.plotted_waveforms:
             self.editor.set_empty()
 
