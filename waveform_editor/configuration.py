--- conflicted
+++ resolved
@@ -6,11 +6,7 @@
     def __init__(self):
         self.groups = {}
         # Since waveform names must be unique, we can store a flat mapping of waveform
-<<<<<<< HEAD
-        # names to the Waveform objects, for cheap look-up
-=======
         # names to the Waveform objects, for cheap look-up of waveforms
->>>>>>> fbe4a202
         self.waveform_map = {}
 
     def __getitem__(self, key):
@@ -45,14 +41,9 @@
             waveform: The waveform object to add.
             path: A list representing the path where the new waveform should be created.
         """
-<<<<<<< HEAD
-        group = self.traverse(path)
-
-=======
         if not path:
             raise ValueError("Waveforms must be added at a specific group path.")
         group = self.traverse(path)
->>>>>>> fbe4a202
         group.waveforms[waveform.name] = waveform
         self.waveform_map[waveform.name] = waveform
 
@@ -66,12 +57,6 @@
         Returns:
             The newly created waveform group.
         """
-<<<<<<< HEAD
-        group = self.traverse(path)
-
-        group.groups[name] = WaveformGroup(name)
-        return group.groups[name]
-=======
         if path:
             group = self.traverse(path)
             group.groups[name] = WaveformGroup(name)
@@ -79,7 +64,6 @@
         else:
             self.groups[name] = WaveformGroup(name)
             return self.groups[name]
->>>>>>> fbe4a202
 
     def traverse(self, path):
         """Traverse through nested groups and return the WaveformGroup at the given
@@ -98,11 +82,7 @@
         # Ensure that comments are not removed, and formatting of tendencies
         # is preserved.
         self.print()
-<<<<<<< HEAD
-        return ""
-=======
         raise NotImplementedError
->>>>>>> fbe4a202
 
     def print(self, indent=0):
         """Prints the waveform configuration as a hierarchical tree.
